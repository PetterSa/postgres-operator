--- conflicted
+++ resolved
@@ -365,7 +365,6 @@
   memory limits for the sidecar container. Optional, overrides the
   `default_memory_limits` operator configuration parameter. Optional.
 
-<<<<<<< HEAD
 ## Connection pool
 
 Parameters are grouped under the `connectionPool` top-level key and specify
@@ -393,7 +392,7 @@
 
 * **resources**
   Resource configuration for connection pool deployment.
-=======
+
 ## Custom TLS certificates
 
 Those parameters are grouped under the `tls` top-level key.
@@ -413,5 +412,4 @@
 
 * **caFile**
   Optional filename to the CA certificate. Useful when the client connects
-  with `sslmode=verify-ca` or `sslmode=verify-full`.
->>>>>>> d666c521
+  with `sslmode=verify-ca` or `sslmode=verify-full`.