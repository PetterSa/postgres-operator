--- conflicted
+++ resolved
@@ -8,11 +8,7 @@
 	"testing"
 	"time"
 
-<<<<<<< HEAD
-	meta_v1 "k8s.io/apimachinery/pkg/apis/meta/v1"
-=======
 	metav1 "k8s.io/apimachinery/pkg/apis/meta/v1"
->>>>>>> 1f8b37f3
 )
 
 var parseTimeTests = []struct {
@@ -107,19 +103,11 @@
   "kind": "Postgresql","apiVersion": "acid.zalan.do/v1",
   "metadata": {"name": "acid-testcluster1"}, "spec": {"teamId": 100}}`),
 	Postgresql{
-<<<<<<< HEAD
-		TypeMeta: meta_v1.TypeMeta{
-			Kind:       "Postgresql",
-			APIVersion: "acid.zalan.do/v1",
-		},
-		Metadata: meta_v1.ObjectMeta{
-=======
 		TypeMeta: metav1.TypeMeta{
 			Kind:       "Postgresql",
 			APIVersion: "acid.zalan.do/v1",
 		},
 		ObjectMeta: metav1.ObjectMeta{
->>>>>>> 1f8b37f3
 			Name: "acid-testcluster1",
 		},
 		Status: ClusterStatusInvalid,
@@ -195,19 +183,11 @@
   }
 }`),
 		Postgresql{
-<<<<<<< HEAD
-			TypeMeta: meta_v1.TypeMeta{
-				Kind:       "Postgresql",
-				APIVersion: "acid.zalan.do/v1",
-			},
-			Metadata: meta_v1.ObjectMeta{
-=======
 			TypeMeta: metav1.TypeMeta{
 				Kind:       "Postgresql",
 				APIVersion: "acid.zalan.do/v1",
 			},
 			ObjectMeta: metav1.ObjectMeta{
->>>>>>> 1f8b37f3
 				Name: "acid-testcluster1",
 			},
 			Spec: PostgresSpec{
@@ -269,19 +249,11 @@
 	{
 		[]byte(`{"kind": "Postgresql","apiVersion": "acid.zalan.do/v1","metadata": {"name": "teapot-testcluster1"}, "spec": {"teamId": "acid"}}`),
 		Postgresql{
-<<<<<<< HEAD
-			TypeMeta: meta_v1.TypeMeta{
-				Kind:       "Postgresql",
-				APIVersion: "acid.zalan.do/v1",
-			},
-			Metadata: meta_v1.ObjectMeta{
-=======
 			TypeMeta: metav1.TypeMeta{
 				Kind:       "Postgresql",
 				APIVersion: "acid.zalan.do/v1",
 			},
 			ObjectMeta: metav1.ObjectMeta{
->>>>>>> 1f8b37f3
 				Name: "teapot-testcluster1",
 			},
 			Spec:   PostgresSpec{TeamID: "acid"},
@@ -305,28 +277,16 @@
 }{
 	{[]byte(`{"apiVersion":"v1","items":[{"apiVersion":"acid.zalan.do/v1","kind":"Postgresql","metadata":{"labels":{"team":"acid"},"name":"acid-testcluster42","namespace":"default","resourceVersion":"30446957","selfLink":"/apis/acid.zalan.do/v1/namespaces/default/postgresqls/acid-testcluster42","uid":"857cd208-33dc-11e7-b20a-0699041e4b03"},"spec":{"allowedSourceRanges":["185.85.220.0/22"],"numberOfInstances":1,"postgresql":{"version":"9.6"},"teamId":"acid","volume":{"size":"10Gi"}},"status":"Running"}],"kind":"List","metadata":{},"resourceVersion":"","selfLink":""}`),
 		PostgresqlList{
-<<<<<<< HEAD
-			TypeMeta: meta_v1.TypeMeta{
-=======
 			TypeMeta: metav1.TypeMeta{
->>>>>>> 1f8b37f3
 				Kind:       "List",
 				APIVersion: "v1",
 			},
 			Items: []Postgresql{{
-<<<<<<< HEAD
-				TypeMeta: meta_v1.TypeMeta{
-					Kind:       "Postgresql",
-					APIVersion: "acid.zalan.do/v1",
-				},
-				Metadata: meta_v1.ObjectMeta{
-=======
 				TypeMeta: metav1.TypeMeta{
 					Kind:       "Postgresql",
 					APIVersion: "acid.zalan.do/v1",
 				},
 				ObjectMeta: metav1.ObjectMeta{
->>>>>>> 1f8b37f3
 					Name:            "acid-testcluster42",
 					Namespace:       "default",
 					Labels:          map[string]string{"team": "acid"},
