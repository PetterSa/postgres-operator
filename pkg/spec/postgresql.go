package spec

import (
	"encoding/json"
	"fmt"
	"strings"
	"time"

	"k8s.io/client-go/pkg/api/meta"
	"k8s.io/client-go/pkg/api/unversioned"
	"k8s.io/client-go/pkg/api/v1"
)

type MaintenanceWindow struct {
	Everyday  bool
	Weekday   time.Weekday
	StartTime time.Time // Start time
	EndTime   time.Time // End time
}

type Volume struct {
	Size         string `json:"size"`
	StorageClass string `json:"storageClass"`
}

type PostgresqlParam struct {
	PgVersion  string            `json:"version"`
	Parameters map[string]string `json:"parameters"`
}

type ResourceDescription struct {
	CPU    string `json:"cpu"`
	Memory string `json:"memory"`
}

type Resources struct {
	ResourceRequest ResourceDescription `json:"requests,omitempty"`
	ResourceLimits  ResourceDescription `json:"limits,omitempty"`
}

type Patroni struct {
	InitDB               map[string]string `json:"initdb"`
	PgHba                []string          `json:"pg_hba"`
	TTL                  uint32            `json:"ttl"`
	LoopWait             uint32            `json:"loop_wait"`
	RetryTimeout         uint32            `json:"retry_timeout"`
	MaximumLagOnFailover float32           `json:"maximum_lag_on_failover"` // float32 because https://github.com/kubernetes/kubernetes/issues/30213
}

type UserFlags []string

type PostgresStatus string

const (
	ClusterStatusUnknown      PostgresStatus = ""
	ClusterStatusCreating     PostgresStatus = "Creating"
	ClusterStatusUpdating     PostgresStatus = "Updating"
	ClusterStatusUpdateFailed PostgresStatus = "UpdateFailed"
	ClusterStatusAddFailed    PostgresStatus = "CreateFailed"
	ClusterStatusRunning      PostgresStatus = "Running"
	ClusterStatusInvalid      PostgresStatus = "Invalid"
)

// PostgreSQL Third Party (resource) Object
type Postgresql struct {
	unversioned.TypeMeta `json:",inline"`
	Metadata             v1.ObjectMeta `json:"metadata"`

	Spec   PostgresSpec   `json:"spec"`
	Status PostgresStatus `json:"status,omitempty"`
	Error  error          `json:"-"`
}

type PostgresSpec struct {
	PostgresqlParam `json:"postgresql"`
	Volume          `json:"volume,omitempty"`
	Patroni         `json:"patroni,omitempty"`
	Resources       `json:"resources,omitempty"`

	TeamID              string               `json:"teamId"`
	AllowedSourceRanges []string             `json:"allowedSourceRanges"`
	NumberOfInstances   int32                `json:"numberOfInstances"`
	Users               map[string]UserFlags `json:"users"`
	MaintenanceWindows  []MaintenanceWindow  `json:"maintenanceWindows,omitempty"`
	ClusterName         string               `json:"-"`
}

type PostgresqlList struct {
	unversioned.TypeMeta `json:",inline"`
	Metadata             unversioned.ListMeta `json:"metadata"`

	Items []Postgresql `json:"items"`
}

<<<<<<< HEAD
var alphaRegexp = regexp.MustCompile("^[a-zA-Z]*$")
var weekdays = map[string]int{"Sun": 0, "Mon": 1, "Tue": 2, "Wed": 3, "Thu": 4, "Fri": 5, "Sat": 6}

func parseTime(s string) (t time.Time, wd time.Weekday, wdProvided bool, err error) {
	var timeLayout string
=======
var weekdays = map[string]int{"Sun": 0, "Mon": 1, "Tue": 2, "Wed": 3, "Thu": 4, "Fri": 5, "Sat": 6}
>>>>>>> 1fb05212

func parseTime(s string) (time.Time, error) {
	parts := strings.Split(s, ":")
<<<<<<< HEAD
	if len(parts) == 3 {
		if len(parts[0]) != 3 || !alphaRegexp.MatchString(parts[0]) {
			err = fmt.Errorf("weekday must be 3 characters length")
			return
		}
		timeLayout = "Mon:15:04"
		wdProvided = true
		weekday, ok := weekdays[parts[0]]
		if !ok {
			err = fmt.Errorf("incorrect weekday")
			return
		}
		wd = time.Weekday(weekday)
	} else {
		wdProvided = false
		timeLayout = "15:04"
=======
	if len(parts) != 2 {
		return time.Time{}, fmt.Errorf("incorrect time format")
>>>>>>> 1fb05212
	}
	timeLayout := "15:04"

	tp, err := time.Parse(timeLayout, s)
	if err != nil {
		return time.Time{}, err
	}
<<<<<<< HEAD
	t = tp.UTC()
=======

	return tp.UTC(), nil
}
>>>>>>> 1fb05212

func parseWeekday(s string) (time.Weekday, error) {
	weekday, ok := weekdays[s]
	if !ok {
		return time.Weekday(0), fmt.Errorf("incorrect weekday")
	}

	return time.Weekday(weekday), nil
}

func (m *MaintenanceWindow) MarshalJSON() ([]byte, error) {
<<<<<<< HEAD
	var startWd, endWd string
	if m.StartWeekday == time.Monday && m.EndWeekday == time.Sunday {
		startWd = ""
		endWd = ""
=======
	if m.Everyday {
		return []byte(fmt.Sprintf("\"%s-%s\"",
			m.StartTime.Format("15:04"),
			m.EndTime.Format("15:04"))), nil
>>>>>>> 1fb05212
	} else {
		return []byte(fmt.Sprintf("\"%s:%s-%s\"",
			m.Weekday.String()[:3],
			m.StartTime.Format("15:04"),
			m.EndTime.Format("15:04"))), nil
	}
}

func (m *MaintenanceWindow) UnmarshalJSON(data []byte) error {
	var (
		got MaintenanceWindow
		err error
	)

	parts := strings.Split(string(data[1:len(data)-1]), "-")
	if len(parts) != 2 {
		return fmt.Errorf("incorrect maintenance window format")
	}

	fromParts := strings.Split(parts[0], ":")
	switch len(fromParts) {
	case 3:
		got.Everyday = false
		got.Weekday, err = parseWeekday(fromParts[0])
		if err != nil {
			return fmt.Errorf("could not parse weekday: %v", err)
		}

		got.StartTime, err = parseTime(fromParts[1] + ":" + fromParts[2])
	case 2:
		got.Everyday = true
		got.StartTime, err = parseTime(fromParts[0] + ":" + fromParts[1])
	default:
		return fmt.Errorf("incorrect maintenance window format")
	}
	if err != nil {
		return fmt.Errorf("could not parse start time: %v", err)
	}

	got.EndTime, err = parseTime(parts[1])
	if err != nil {
		return fmt.Errorf("could not parse end time: %v", err)
	}

	if got.EndTime.Before(got.StartTime) {
		return fmt.Errorf("'From' time must be prior to the 'To' time")
	}

<<<<<<< HEAD
	if (int(got.StartWeekday)+6)%7 > (int(got.EndWeekday)+6)%7 {
		return fmt.Errorf("'From' weekday must be prior to the 'To' weekday")
	}

	if !weekdayProvidedFrom || !weekdayProvidedTo {
		got.StartWeekday = time.Monday
		got.EndWeekday = time.Sunday
	}

=======
>>>>>>> 1fb05212
	*m = got

	return nil
}

func (p *Postgresql) GetObjectKind() unversioned.ObjectKind {
	return &p.TypeMeta
}

func (p *Postgresql) GetObjectMeta() meta.Object {
	return &p.Metadata
}

func (pl *PostgresqlList) GetObjectKind() unversioned.ObjectKind {
	return &pl.TypeMeta
}

func (pl *PostgresqlList) GetListMeta() unversioned.List {
	return &pl.Metadata
}

func extractClusterName(clusterName string, teamName string) (string, error) {
	teamNameLen := len(teamName)

	if len(clusterName) < teamNameLen+2 {
		return "", fmt.Errorf("name is too short")
	}

	if teamNameLen == 0 {
<<<<<<< HEAD
		return "", fmt.Errorf("Team name is empty")
=======
		return "", fmt.Errorf("team name is empty")
>>>>>>> 1fb05212
	}

	if strings.ToLower(clusterName[:teamNameLen+1]) != strings.ToLower(teamName)+"-" {
		return "", fmt.Errorf("name must match {TEAM}-{NAME} format")
	}

	return clusterName[teamNameLen+1:], nil
}

// The code below is used only to work around a known problem with third-party
// resources and ugorji. If/when these issues are resolved, the code below
// should no longer be required.
//
type PostgresqlListCopy PostgresqlList
type PostgresqlCopy Postgresql

func (p *Postgresql) UnmarshalJSON(data []byte) error {
	var tmp PostgresqlCopy

	err := json.Unmarshal(data, &tmp)
	if err != nil {
		metaErr := json.Unmarshal(data, &tmp.Metadata)
		if metaErr != nil {
			return err
		}

		tmp.Error = err
		tmp.Status = ClusterStatusInvalid

		*p = Postgresql(tmp)

		return nil
	}
	tmp2 := Postgresql(tmp)

	clusterName, err := extractClusterName(tmp2.Metadata.Name, tmp2.Spec.TeamID)
	if err == nil {
		tmp2.Spec.ClusterName = clusterName
	} else {
		tmp2.Error = err
		tmp2.Status = ClusterStatusInvalid
	}
	*p = tmp2

	return nil
}

func (pl *PostgresqlList) UnmarshalJSON(data []byte) error {
	var tmp PostgresqlListCopy

	err := json.Unmarshal(data, &tmp)
	if err != nil {
		return err
	}
	tmp2 := PostgresqlList(tmp)
	*pl = tmp2

	return nil
}<|MERGE_RESOLUTION|>--- conflicted
+++ resolved
@@ -92,39 +92,12 @@
 	Items []Postgresql `json:"items"`
 }
 
-<<<<<<< HEAD
-var alphaRegexp = regexp.MustCompile("^[a-zA-Z]*$")
 var weekdays = map[string]int{"Sun": 0, "Mon": 1, "Tue": 2, "Wed": 3, "Thu": 4, "Fri": 5, "Sat": 6}
-
-func parseTime(s string) (t time.Time, wd time.Weekday, wdProvided bool, err error) {
-	var timeLayout string
-=======
-var weekdays = map[string]int{"Sun": 0, "Mon": 1, "Tue": 2, "Wed": 3, "Thu": 4, "Fri": 5, "Sat": 6}
->>>>>>> 1fb05212
 
 func parseTime(s string) (time.Time, error) {
 	parts := strings.Split(s, ":")
-<<<<<<< HEAD
-	if len(parts) == 3 {
-		if len(parts[0]) != 3 || !alphaRegexp.MatchString(parts[0]) {
-			err = fmt.Errorf("weekday must be 3 characters length")
-			return
-		}
-		timeLayout = "Mon:15:04"
-		wdProvided = true
-		weekday, ok := weekdays[parts[0]]
-		if !ok {
-			err = fmt.Errorf("incorrect weekday")
-			return
-		}
-		wd = time.Weekday(weekday)
-	} else {
-		wdProvided = false
-		timeLayout = "15:04"
-=======
 	if len(parts) != 2 {
 		return time.Time{}, fmt.Errorf("incorrect time format")
->>>>>>> 1fb05212
 	}
 	timeLayout := "15:04"
 
@@ -132,13 +105,9 @@
 	if err != nil {
 		return time.Time{}, err
 	}
-<<<<<<< HEAD
-	t = tp.UTC()
-=======
 
 	return tp.UTC(), nil
 }
->>>>>>> 1fb05212
 
 func parseWeekday(s string) (time.Weekday, error) {
 	weekday, ok := weekdays[s]
@@ -150,17 +119,10 @@
 }
 
 func (m *MaintenanceWindow) MarshalJSON() ([]byte, error) {
-<<<<<<< HEAD
-	var startWd, endWd string
-	if m.StartWeekday == time.Monday && m.EndWeekday == time.Sunday {
-		startWd = ""
-		endWd = ""
-=======
 	if m.Everyday {
 		return []byte(fmt.Sprintf("\"%s-%s\"",
 			m.StartTime.Format("15:04"),
 			m.EndTime.Format("15:04"))), nil
->>>>>>> 1fb05212
 	} else {
 		return []byte(fmt.Sprintf("\"%s:%s-%s\"",
 			m.Weekday.String()[:3],
@@ -209,18 +171,6 @@
 		return fmt.Errorf("'From' time must be prior to the 'To' time")
 	}
 
-<<<<<<< HEAD
-	if (int(got.StartWeekday)+6)%7 > (int(got.EndWeekday)+6)%7 {
-		return fmt.Errorf("'From' weekday must be prior to the 'To' weekday")
-	}
-
-	if !weekdayProvidedFrom || !weekdayProvidedTo {
-		got.StartWeekday = time.Monday
-		got.EndWeekday = time.Sunday
-	}
-
-=======
->>>>>>> 1fb05212
 	*m = got
 
 	return nil
@@ -244,17 +194,12 @@
 
 func extractClusterName(clusterName string, teamName string) (string, error) {
 	teamNameLen := len(teamName)
-
 	if len(clusterName) < teamNameLen+2 {
 		return "", fmt.Errorf("name is too short")
 	}
 
 	if teamNameLen == 0 {
-<<<<<<< HEAD
-		return "", fmt.Errorf("Team name is empty")
-=======
 		return "", fmt.Errorf("team name is empty")
->>>>>>> 1fb05212
 	}
 
 	if strings.ToLower(clusterName[:teamNameLen+1]) != strings.ToLower(teamName)+"-" {
