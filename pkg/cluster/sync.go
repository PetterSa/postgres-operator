package cluster

import (
	"context"
	"fmt"
	"regexp"

	acidv1 "github.com/zalando/postgres-operator/pkg/apis/acid.zalan.do/v1"
	"github.com/zalando/postgres-operator/pkg/spec"
	"github.com/zalando/postgres-operator/pkg/util"
	"github.com/zalando/postgres-operator/pkg/util/constants"
	"github.com/zalando/postgres-operator/pkg/util/k8sutil"
	"github.com/zalando/postgres-operator/pkg/util/volumes"
	appsv1 "k8s.io/api/apps/v1"
	batchv1beta1 "k8s.io/api/batch/v1beta1"
	v1 "k8s.io/api/core/v1"
	policybeta1 "k8s.io/api/policy/v1beta1"
	metav1 "k8s.io/apimachinery/pkg/apis/meta/v1"
)

// Sync syncs the cluster, making sure the actual Kubernetes objects correspond to what is defined in the manifest.
// Unlike the update, sync does not error out if some objects do not exist and takes care of creating them.
func (c *Cluster) Sync(newSpec *acidv1.Postgresql) error {
	var err error
	c.mu.Lock()
	defer c.mu.Unlock()

	oldSpec := c.Postgresql
	c.setSpec(newSpec)

	defer func() {
		if err != nil {
			c.logger.Warningf("error while syncing cluster state: %v", err)
			c.setStatus(acidv1.ClusterStatusSyncFailed)
		} else if !c.Status.Running() {
			c.setStatus(acidv1.ClusterStatusRunning)
		}
	}()

	if err = c.initUsers(); err != nil {
		err = fmt.Errorf("could not init users: %v", err)
		return err
	}

	c.logger.Debugf("syncing secrets")

	//TODO: mind the secrets of the deleted/new users
	if err = c.syncSecrets(); err != nil {
		err = fmt.Errorf("could not sync secrets: %v", err)
		return err
	}

	c.logger.Debugf("syncing services")
	if err = c.syncServices(); err != nil {
		err = fmt.Errorf("could not sync services: %v", err)
		return err
	}

	// potentially enlarge volumes before changing the statefulset. By doing that
	// in this order we make sure the operator is not stuck waiting for a pod that
	// cannot start because it ran out of disk space.
	// TODO: handle the case of the cluster that is downsized and enlarged again
	// (there will be a volume from the old pod for which we can't act before the
	//  the statefulset modification is concluded)
	c.logger.Debugf("syncing persistent volumes")
	if err = c.syncVolumes(); err != nil {
		err = fmt.Errorf("could not sync persistent volumes: %v", err)
		return err
	}

	if err = c.enforceMinResourceLimits(&c.Spec); err != nil {
		err = fmt.Errorf("could not enforce minimum resource limits: %v", err)
		return err
	}

	c.logger.Debugf("syncing statefulsets")
	if err = c.syncStatefulSet(); err != nil {
		if !k8sutil.ResourceAlreadyExists(err) {
			err = fmt.Errorf("could not sync statefulsets: %v", err)
			return err
		}
	}

	c.logger.Debug("syncing pod disruption budgets")
	if err = c.syncPodDisruptionBudget(false); err != nil {
		err = fmt.Errorf("could not sync pod disruption budget: %v", err)
		return err
	}

	// create a logical backup job unless we are running without pods or disable that feature explicitly
	if c.Spec.EnableLogicalBackup && c.getNumberOfInstances(&c.Spec) > 0 {

		c.logger.Debug("syncing logical backup job")
		if err = c.syncLogicalBackupJob(); err != nil {
			err = fmt.Errorf("could not sync the logical backup job: %v", err)
			return err
		}
	}

	// create database objects unless we are running without pods or disabled that feature explicitly
	if !(c.databaseAccessDisabled() || c.getNumberOfInstances(&newSpec.Spec) <= 0 || c.Spec.StandbyCluster != nil) {
		c.logger.Debugf("syncing roles")
		if err = c.syncRoles(); err != nil {
			err = fmt.Errorf("could not sync roles: %v", err)
			return err
		}
		c.logger.Debugf("syncing databases")
		if err = c.syncDatabases(); err != nil {
			err = fmt.Errorf("could not sync databases: %v", err)
			return err
		}
	}

	// sync connection pooler
	if _, err = c.syncConnectionPooler(&oldSpec, newSpec, c.installLookupFunction); err != nil {
		return fmt.Errorf("could not sync connection pooler: %v", err)
	}

	return err
}

func (c *Cluster) syncServices() error {
	for _, role := range []PostgresRole{Master, Replica} {
		c.logger.Debugf("syncing %s service", role)

		if !c.patroniKubernetesUseConfigMaps() {
			if err := c.syncEndpoint(role); err != nil {
				return fmt.Errorf("could not sync %s endpoint: %v", role, err)
			}
		}
		if err := c.syncService(role); err != nil {
			return fmt.Errorf("could not sync %s service: %v", role, err)
		}
	}

	return nil
}

func (c *Cluster) syncService(role PostgresRole) error {
	var (
		svc *v1.Service
		err error
	)
	c.setProcessName("syncing %s service", role)

	if svc, err = c.KubeClient.Services(c.Namespace).Get(context.TODO(), c.serviceName(role), metav1.GetOptions{}); err == nil {
		c.Services[role] = svc
		desiredSvc := c.generateService(role, &c.Spec)
		if match, reason := k8sutil.SameService(svc, desiredSvc); !match {
			c.logServiceChanges(role, svc, desiredSvc, false, reason)
			if err = c.updateService(role, desiredSvc); err != nil {
				return fmt.Errorf("could not update %s service to match desired state: %v", role, err)
			}
			c.logger.Infof("%s service %q is in the desired state now", role, util.NameFromMeta(desiredSvc.ObjectMeta))
		}
		return nil
	}
	if !k8sutil.ResourceNotFound(err) {
		return fmt.Errorf("could not get %s service: %v", role, err)
	}
	// no existing service, create new one
	c.Services[role] = nil
	c.logger.Infof("could not find the cluster's %s service", role)

	if svc, err = c.createService(role); err == nil {
		c.logger.Infof("created missing %s service %q", role, util.NameFromMeta(svc.ObjectMeta))
	} else {
		if !k8sutil.ResourceAlreadyExists(err) {
			return fmt.Errorf("could not create missing %s service: %v", role, err)
		}
		c.logger.Infof("%s service %q already exists", role, util.NameFromMeta(svc.ObjectMeta))
		if svc, err = c.KubeClient.Services(c.Namespace).Get(context.TODO(), c.serviceName(role), metav1.GetOptions{}); err != nil {
			return fmt.Errorf("could not fetch existing %s service: %v", role, err)
		}
	}
	c.Services[role] = svc
	return nil
}

func (c *Cluster) syncEndpoint(role PostgresRole) error {
	var (
		ep  *v1.Endpoints
		err error
	)
	c.setProcessName("syncing %s endpoint", role)

	if ep, err = c.KubeClient.Endpoints(c.Namespace).Get(context.TODO(), c.endpointName(role), metav1.GetOptions{}); err == nil {
		// TODO: No syncing of endpoints here, is this covered completely by updateService?
		c.Endpoints[role] = ep
		return nil
	}
	if !k8sutil.ResourceNotFound(err) {
		return fmt.Errorf("could not get %s endpoint: %v", role, err)
	}
	// no existing endpoint, create new one
	c.Endpoints[role] = nil
	c.logger.Infof("could not find the cluster's %s endpoint", role)

	if ep, err = c.createEndpoint(role); err == nil {
		c.logger.Infof("created missing %s endpoint %q", role, util.NameFromMeta(ep.ObjectMeta))
	} else {
		if !k8sutil.ResourceAlreadyExists(err) {
			return fmt.Errorf("could not create missing %s endpoint: %v", role, err)
		}
		c.logger.Infof("%s endpoint %q already exists", role, util.NameFromMeta(ep.ObjectMeta))
		if ep, err = c.KubeClient.Endpoints(c.Namespace).Get(context.TODO(), c.endpointName(role), metav1.GetOptions{}); err != nil {
			return fmt.Errorf("could not fetch existing %s endpoint: %v", role, err)
		}
	}
	c.Endpoints[role] = ep
	return nil
}

func (c *Cluster) syncPodDisruptionBudget(isUpdate bool) error {
	var (
		pdb *policybeta1.PodDisruptionBudget
		err error
	)
	if pdb, err = c.KubeClient.PodDisruptionBudgets(c.Namespace).Get(context.TODO(), c.podDisruptionBudgetName(), metav1.GetOptions{}); err == nil {
		c.PodDisruptionBudget = pdb
		newPDB := c.generatePodDisruptionBudget()
		if match, reason := k8sutil.SamePDB(pdb, newPDB); !match {
			c.logPDBChanges(pdb, newPDB, isUpdate, reason)
			if err = c.updatePodDisruptionBudget(newPDB); err != nil {
				return err
			}
		} else {
			c.PodDisruptionBudget = pdb
		}
		return nil

	}
	if !k8sutil.ResourceNotFound(err) {
		return fmt.Errorf("could not get pod disruption budget: %v", err)
	}
	// no existing pod disruption budget, create new one
	c.PodDisruptionBudget = nil
	c.logger.Infof("could not find the cluster's pod disruption budget")

	if pdb, err = c.createPodDisruptionBudget(); err != nil {
		if !k8sutil.ResourceAlreadyExists(err) {
			return fmt.Errorf("could not create pod disruption budget: %v", err)
		}
		c.logger.Infof("pod disruption budget %q already exists", util.NameFromMeta(pdb.ObjectMeta))
		if pdb, err = c.KubeClient.PodDisruptionBudgets(c.Namespace).Get(context.TODO(), c.podDisruptionBudgetName(), metav1.GetOptions{}); err != nil {
			return fmt.Errorf("could not fetch existing %q pod disruption budget", util.NameFromMeta(pdb.ObjectMeta))
		}
	}

	c.logger.Infof("created missing pod disruption budget %q", util.NameFromMeta(pdb.ObjectMeta))
	c.PodDisruptionBudget = pdb

	return nil
}

func (c *Cluster) mustUpdatePodsAfterLazyUpdate(desiredSset *appsv1.StatefulSet) (bool, error) {

	pods, err := c.listPods()
	if err != nil {
		return false, fmt.Errorf("could not list pods of the statefulset: %v", err)
	}

	for _, pod := range pods {

		effectivePodImage := pod.Spec.Containers[0].Image
		ssImage := desiredSset.Spec.Template.Spec.Containers[0].Image

		if ssImage != effectivePodImage {
			c.logger.Infof("not all pods were re-started when the lazy upgrade was enabled; forcing the rolling upgrade now")
			return true, nil
		}

	}

	return false, nil
}

func (c *Cluster) syncStatefulSet() error {
	var (
		podsRollingUpdateRequired bool
	)
	// NB: Be careful to consider the codepath that acts on podsRollingUpdateRequired before returning early.
	sset, err := c.KubeClient.StatefulSets(c.Namespace).Get(context.TODO(), c.statefulSetName(), metav1.GetOptions{})
	if err != nil {
		if !k8sutil.ResourceNotFound(err) {
			return fmt.Errorf("could not get statefulset: %v", err)
		}
		// statefulset does not exist, try to re-create it
		c.Statefulset = nil
		c.logger.Infof("could not find the cluster's statefulset")
		pods, err := c.listPods()
		if err != nil {
			return fmt.Errorf("could not list pods of the statefulset: %v", err)
		}

		sset, err = c.createStatefulSet()
		if err != nil {
			return fmt.Errorf("could not create missing statefulset: %v", err)
		}

		if err = c.waitStatefulsetPodsReady(); err != nil {
			return fmt.Errorf("cluster is not ready: %v", err)
		}

		podsRollingUpdateRequired = (len(pods) > 0)
		if podsRollingUpdateRequired {
			c.logger.Warningf("found pods from the previous statefulset: trigger rolling update")
			if err := c.applyRollingUpdateFlagforStatefulSet(podsRollingUpdateRequired); err != nil {
				return fmt.Errorf("could not set rolling update flag for the statefulset: %v", err)
			}
		}
		c.logger.Infof("created missing statefulset %q", util.NameFromMeta(sset.ObjectMeta))

	} else {
		podsRollingUpdateRequired = c.mergeRollingUpdateFlagUsingCache(sset)
		// statefulset is already there, make sure we use its definition in order to compare with the spec.
		c.Statefulset = sset

		// check if there is no Postgres version mismatch
		for _, container := range c.Statefulset.Spec.Template.Spec.Containers {
			if container.Name != "postgres" {
				continue
			}
			pgVersion, err := c.getNewPgVersion(container, c.Spec.PostgresqlParam.PgVersion)
			if err != nil {
				return fmt.Errorf("could not parse current Postgres version: %v", err)
			}
			c.Spec.PostgresqlParam.PgVersion = pgVersion
		}

		desiredSS, err := c.generateStatefulSet(&c.Spec)
		if err != nil {
			return fmt.Errorf("could not generate statefulset: %v", err)
		}
		c.setRollingUpdateFlagForStatefulSet(desiredSS, podsRollingUpdateRequired)

		cmp := c.compareStatefulSetWith(desiredSS)
		if !cmp.match {
			if cmp.rollingUpdate && !podsRollingUpdateRequired {
				podsRollingUpdateRequired = true
				c.setRollingUpdateFlagForStatefulSet(desiredSS, podsRollingUpdateRequired)
			}

			c.logStatefulSetChanges(c.Statefulset, desiredSS, false, cmp.reasons)

			if !cmp.replace {
				if err := c.updateStatefulSet(desiredSS); err != nil {
					return fmt.Errorf("could not update statefulset: %v", err)
				}
			} else {
				if err := c.replaceStatefulSet(desiredSS); err != nil {
					return fmt.Errorf("could not replace statefulset: %v", err)
				}
			}
		}
<<<<<<< HEAD

		annotations := c.PropagateAnnotationsToStatefulsets(c.Statefulset.Annotations)
=======
		annotations := c.AnnotationsToPropagate(c.Statefulset.Annotations)
>>>>>>> 1e1637ab
		c.updateStatefulSetAnnotations(annotations)

		if !podsRollingUpdateRequired && !c.OpConfig.EnableLazySpiloUpgrade {
			// even if desired and actual statefulsets match
			// there still may be not up-to-date pods on condition
			//  (a) the lazy update was just disabled
			// and
			//  (b) some of the pods were not restarted when the lazy update was still in place
			podsRollingUpdateRequired, err = c.mustUpdatePodsAfterLazyUpdate(desiredSS)
			if err != nil {
				return fmt.Errorf("could not list pods of the statefulset: %v", err)
			}
		}

	}

	// Apply special PostgreSQL parameters that can only be set via the Patroni API.
	// it is important to do it after the statefulset pods are there, but before the rolling update
	// since those parameters require PostgreSQL restart.
	if err := c.checkAndSetGlobalPostgreSQLConfiguration(); err != nil {
		return fmt.Errorf("could not set cluster-wide PostgreSQL configuration options: %v", err)
	}

	// if we get here we also need to re-create the pods (either leftovers from the old
	// statefulset or those that got their configuration from the outdated statefulset)
	if podsRollingUpdateRequired {
		c.logger.Debugln("performing rolling update")
		c.eventRecorder.Event(c.GetReference(), v1.EventTypeNormal, "Update", "Performing rolling update")
		if err := c.recreatePods(); err != nil {
			return fmt.Errorf("could not recreate pods: %v", err)
		}
		c.logger.Infof("pods have been recreated")
		c.eventRecorder.Event(c.GetReference(), v1.EventTypeNormal, "Update", "Rolling update done - pods have been recreated")
		if err := c.applyRollingUpdateFlagforStatefulSet(false); err != nil {
			c.logger.Warningf("could not clear rolling update for the statefulset: %v", err)
		}
	}
	return nil
}

// AnnotationsToPropagate get the annotations to update if required
// based on the annotations in postgres CRD
func (c *Cluster) AnnotationsToPropagate(annotations map[string]string) map[string]string {
	ToPropagateAnnotations := c.OpConfig.StatefulsetPropagateAnnotations
	PgCRDAnnotations := c.Postgresql.ObjectMeta.GetAnnotations()

	if ToPropagateAnnotations != nil && PgCRDAnnotations != nil {
		for _, anno := range ToPropagateAnnotations {
			for k, v := range PgCRDAnnotations {
				matched, err := regexp.MatchString(anno, k)
				if err != nil {
					c.logger.Errorf("annotations matching issue: %v", err)
					return nil
				}
				if matched {
					annotations[k] = v
				}
			}
		}
	}
	return annotations

}

// checkAndSetGlobalPostgreSQLConfiguration checks whether cluster-wide API parameters
// (like max_connections) has changed and if necessary sets it via the Patroni API
func (c *Cluster) checkAndSetGlobalPostgreSQLConfiguration() error {
	var (
		err  error
		pods []v1.Pod
	)

	// we need to extract those options from the cluster manifest.
	optionsToSet := make(map[string]string)
	pgOptions := c.Spec.Parameters

	for k, v := range pgOptions {
		if isBootstrapOnlyParameter(k) {
			optionsToSet[k] = v
		}
	}

	if len(optionsToSet) == 0 {
		return nil
	}

	if pods, err = c.listPods(); err != nil {
		return err
	}
	if len(pods) == 0 {
		return fmt.Errorf("could not call Patroni API: cluster has no pods")
	}
	// try all pods until the first one that is successful, as it doesn't matter which pod
	// carries the request to change configuration through
	for _, pod := range pods {
		podName := util.NameFromMeta(pod.ObjectMeta)
		c.logger.Debugf("calling Patroni API on a pod %s to set the following Postgres options: %v",
			podName, optionsToSet)
		if err = c.patroni.SetPostgresParameters(&pod, optionsToSet); err == nil {
			return nil
		}
		c.logger.Warningf("could not patch postgres parameters with a pod %s: %v", podName, err)
	}
	return fmt.Errorf("could not reach Patroni API to set Postgres options: failed on every pod (%d total)",
		len(pods))
}

func (c *Cluster) syncSecrets() error {
	var (
		err    error
		secret *v1.Secret
	)
	c.setProcessName("syncing secrets")
	secrets := c.generateUserSecrets()

	for secretUsername, secretSpec := range secrets {
		if secret, err = c.KubeClient.Secrets(secretSpec.Namespace).Create(context.TODO(), secretSpec, metav1.CreateOptions{}); err == nil {
			c.Secrets[secret.UID] = secret
			c.logger.Debugf("created new secret %q, uid: %q", util.NameFromMeta(secret.ObjectMeta), secret.UID)
			continue
		}
		if k8sutil.ResourceAlreadyExists(err) {
			var userMap map[string]spec.PgUser
			if secret, err = c.KubeClient.Secrets(secretSpec.Namespace).Get(context.TODO(), secretSpec.Name, metav1.GetOptions{}); err != nil {
				return fmt.Errorf("could not get current secret: %v", err)
			}
			if secretUsername != string(secret.Data["username"]) {
				c.logger.Warningf("secret %q does not contain the role %q", secretSpec.Name, secretUsername)
				continue
			}
			c.logger.Debugf("secret %q already exists, fetching its password", util.NameFromMeta(secret.ObjectMeta))
			if secretUsername == c.systemUsers[constants.SuperuserKeyName].Name {
				secretUsername = constants.SuperuserKeyName
				userMap = c.systemUsers
			} else if secretUsername == c.systemUsers[constants.ReplicationUserKeyName].Name {
				secretUsername = constants.ReplicationUserKeyName
				userMap = c.systemUsers
			} else {
				userMap = c.pgUsers
			}
			pwdUser := userMap[secretUsername]
			// if this secret belongs to the infrastructure role and the password has changed - replace it in the secret
			if pwdUser.Password != string(secret.Data["password"]) &&
				pwdUser.Origin == spec.RoleOriginInfrastructure {

				c.logger.Debugf("updating the secret %q from the infrastructure roles", secretSpec.Name)
				if _, err = c.KubeClient.Secrets(secretSpec.Namespace).Update(context.TODO(), secretSpec, metav1.UpdateOptions{}); err != nil {
					return fmt.Errorf("could not update infrastructure role secret for role %q: %v", secretUsername, err)
				}
			} else {
				// for non-infrastructure role - update the role with the password from the secret
				pwdUser.Password = string(secret.Data["password"])
				userMap[secretUsername] = pwdUser
			}
		} else {
			return fmt.Errorf("could not create secret for user %q: %v", secretUsername, err)
		}
	}

	return nil
}

func (c *Cluster) syncRoles() (err error) {
	c.setProcessName("syncing roles")

	var (
		dbUsers   spec.PgUserMap
		userNames []string
	)

	err = c.initDbConn()
	if err != nil {
		return fmt.Errorf("could not init db connection: %v", err)
	}

	defer func() {
		if err2 := c.closeDbConn(); err2 != nil {
			if err == nil {
				err = fmt.Errorf("could not close database connection: %v", err2)
			} else {
				err = fmt.Errorf("could not close database connection: %v (prior error: %v)", err2, err)
			}
		}
	}()

	for _, u := range c.pgUsers {
		userNames = append(userNames, u.Name)
	}

	if c.needConnectionPooler() {
		connectionPoolerUser := c.systemUsers[constants.ConnectionPoolerUserKeyName]
		userNames = append(userNames, connectionPoolerUser.Name)

		if _, exists := c.pgUsers[connectionPoolerUser.Name]; !exists {
			c.pgUsers[connectionPoolerUser.Name] = connectionPoolerUser
		}
	}

	dbUsers, err = c.readPgUsersFromDatabase(userNames)
	if err != nil {
		return fmt.Errorf("error getting users from the database: %v", err)
	}

	pgSyncRequests := c.userSyncStrategy.ProduceSyncRequests(dbUsers, c.pgUsers)
	if err = c.userSyncStrategy.ExecuteSyncRequests(pgSyncRequests, c.pgDb); err != nil {
		return fmt.Errorf("error executing sync statements: %v", err)
	}

	return nil
}

// syncVolumes reads all persistent volumes and checks that their size matches the one declared in the statefulset.
func (c *Cluster) syncVolumes() error {
	c.setProcessName("syncing volumes")

	act, err := c.volumesNeedResizing(c.Spec.Volume)
	if err != nil {
		return fmt.Errorf("could not compare size of the volumes: %v", err)
	}
	if !act {
		return nil
	}
	if err := c.resizeVolumes(c.Spec.Volume, []volumes.VolumeResizer{&volumes.EBSVolumeResizer{AWSRegion: c.OpConfig.AWSRegion}}); err != nil {
		return fmt.Errorf("could not sync volumes: %v", err)
	}

	c.logger.Infof("volumes have been synced successfully")

	return nil
}

func (c *Cluster) syncDatabases() error {
	c.setProcessName("syncing databases")

	createDatabases := make(map[string]string)
	alterOwnerDatabases := make(map[string]string)

	if err := c.initDbConn(); err != nil {
		return fmt.Errorf("could not init database connection")
	}
	defer func() {
		if err := c.closeDbConn(); err != nil {
			c.logger.Errorf("could not close database connection: %v", err)
		}
	}()

	currentDatabases, err := c.getDatabases()
	if err != nil {
		return fmt.Errorf("could not get current databases: %v", err)
	}

	for datname, newOwner := range c.Spec.Databases {
		currentOwner, exists := currentDatabases[datname]
		if !exists {
			createDatabases[datname] = newOwner
		} else if currentOwner != newOwner {
			alterOwnerDatabases[datname] = newOwner
		}
	}

	if len(createDatabases)+len(alterOwnerDatabases) == 0 {
		return nil
	}

	for datname, owner := range createDatabases {
		if err = c.executeCreateDatabase(datname, owner); err != nil {
			return err
		}
	}
	for datname, owner := range alterOwnerDatabases {
		if err = c.executeAlterDatabaseOwner(datname, owner); err != nil {
			return err
		}
	}

	return nil
}

func (c *Cluster) syncLogicalBackupJob() error {
	var (
		job        *batchv1beta1.CronJob
		desiredJob *batchv1beta1.CronJob
		err        error
	)
	c.setProcessName("syncing the logical backup job")

	// sync the job if it exists

	jobName := c.getLogicalBackupJobName()
	if job, err = c.KubeClient.CronJobsGetter.CronJobs(c.Namespace).Get(context.TODO(), jobName, metav1.GetOptions{}); err == nil {

		desiredJob, err = c.generateLogicalBackupJob()
		if err != nil {
			return fmt.Errorf("could not generate the desired logical backup job state: %v", err)
		}
		if match, reason := k8sutil.SameLogicalBackupJob(job, desiredJob); !match {
			c.logger.Infof("logical job %q is not in the desired state and needs to be updated",
				c.getLogicalBackupJobName(),
			)
			if reason != "" {
				c.logger.Infof("reason: %s", reason)
			}
			if err = c.patchLogicalBackupJob(desiredJob); err != nil {
				return fmt.Errorf("could not update logical backup job to match desired state: %v", err)
			}
			c.logger.Info("the logical backup job is synced")
		}
		return nil
	}
	if !k8sutil.ResourceNotFound(err) {
		return fmt.Errorf("could not get logical backp job: %v", err)
	}

	// no existing logical backup job, create new one
	c.logger.Info("could not find the cluster's logical backup job")

	if err = c.createLogicalBackupJob(); err == nil {
		c.logger.Infof("created missing logical backup job %q", jobName)
	} else {
		if !k8sutil.ResourceAlreadyExists(err) {
			return fmt.Errorf("could not create missing logical backup job: %v", err)
		}
		c.logger.Infof("logical backup job %q already exists", jobName)
		if _, err = c.KubeClient.CronJobsGetter.CronJobs(c.Namespace).Get(context.TODO(), jobName, metav1.GetOptions{}); err != nil {
			return fmt.Errorf("could not fetch existing logical backup job: %v", err)
		}
	}

	return nil
}

func (c *Cluster) syncConnectionPooler(oldSpec,
	newSpec *acidv1.Postgresql,
	lookup InstallFunction) (SyncReason, error) {

	var reason SyncReason
	var err error

	if c.ConnectionPooler == nil {
		c.ConnectionPooler = &ConnectionPoolerObjects{}
	}

	newNeedConnectionPooler := c.needConnectionPoolerWorker(&newSpec.Spec)
	oldNeedConnectionPooler := c.needConnectionPoolerWorker(&oldSpec.Spec)

	if newNeedConnectionPooler {
		// Try to sync in any case. If we didn't needed connection pooler before,
		// it means we want to create it. If it was already present, still sync
		// since it could happen that there is no difference in specs, and all
		// the resources are remembered, but the deployment was manually deleted
		// in between
		c.logger.Debug("syncing connection pooler")

		// in this case also do not forget to install lookup function as for
		// creating cluster
		if !oldNeedConnectionPooler || !c.ConnectionPooler.LookupFunction {
			newConnectionPooler := newSpec.Spec.ConnectionPooler

			specSchema := ""
			specUser := ""

			if newConnectionPooler != nil {
				specSchema = newConnectionPooler.Schema
				specUser = newConnectionPooler.User
			}

			schema := util.Coalesce(
				specSchema,
				c.OpConfig.ConnectionPooler.Schema)

			user := util.Coalesce(
				specUser,
				c.OpConfig.ConnectionPooler.User)

			if err = lookup(schema, user); err != nil {
				return NoSync, err
			}
		}

		if reason, err = c.syncConnectionPoolerWorker(oldSpec, newSpec); err != nil {
			c.logger.Errorf("could not sync connection pooler: %v", err)
			return reason, err
		}
	}

	if oldNeedConnectionPooler && !newNeedConnectionPooler {
		// delete and cleanup resources
		if err = c.deleteConnectionPooler(); err != nil {
			c.logger.Warningf("could not remove connection pooler: %v", err)
		}
	}

	if !oldNeedConnectionPooler && !newNeedConnectionPooler {
		// delete and cleanup resources if not empty
		if c.ConnectionPooler != nil &&
			(c.ConnectionPooler.Deployment != nil ||
				c.ConnectionPooler.Service != nil) {

			if err = c.deleteConnectionPooler(); err != nil {
				c.logger.Warningf("could not remove connection pooler: %v", err)
			}
		}
	}

	return reason, nil
}

// Synchronize connection pooler resources. Effectively we're interested only in
// synchronizing the corresponding deployment, but in case of deployment or
// service is missing, create it. After checking, also remember an object for
// the future references.
func (c *Cluster) syncConnectionPoolerWorker(oldSpec, newSpec *acidv1.Postgresql) (
	SyncReason, error) {

	deployment, err := c.KubeClient.
		Deployments(c.Namespace).
		Get(context.TODO(), c.connectionPoolerName(), metav1.GetOptions{})

	newAnnotations := c.AnnotationsToPropagate(deployment.Annotations)
	if newAnnotations != nil {
		c.updateConnectionPoolerAnnotations(newAnnotations)
	}

	if err != nil && k8sutil.ResourceNotFound(err) {
		msg := "Deployment %s for connection pooler synchronization is not found, create it"
		c.logger.Warningf(msg, c.connectionPoolerName())

		deploymentSpec, err := c.generateConnectionPoolerDeployment(&newSpec.Spec)
		if err != nil {
			msg = "could not generate deployment for connection pooler: %v"
			return NoSync, fmt.Errorf(msg, err)
		}

		deployment, err := c.KubeClient.
			Deployments(deploymentSpec.Namespace).
			Create(context.TODO(), deploymentSpec, metav1.CreateOptions{})

		if err != nil {
			return NoSync, err
		}

		c.ConnectionPooler.Deployment = deployment
	} else if err != nil {
		msg := "could not get connection pooler deployment to sync: %v"
		return NoSync, fmt.Errorf(msg, err)
	} else {
		c.ConnectionPooler.Deployment = deployment

		// actual synchronization
		oldConnectionPooler := oldSpec.Spec.ConnectionPooler
		newConnectionPooler := newSpec.Spec.ConnectionPooler

		// sync implementation below assumes that both old and new specs are
		// not nil, but it can happen. To avoid any confusion like updating a
		// deployment because the specification changed from nil to an empty
		// struct (that was initialized somewhere before) replace any nil with
		// an empty spec.
		if oldConnectionPooler == nil {
			oldConnectionPooler = &acidv1.ConnectionPooler{}
		}

		if newConnectionPooler == nil {
			newConnectionPooler = &acidv1.ConnectionPooler{}
		}

		c.logger.Infof("Old: %+v, New %+v", oldConnectionPooler, newConnectionPooler)

		specSync, specReason := c.needSyncConnectionPoolerSpecs(oldConnectionPooler, newConnectionPooler)
		defaultsSync, defaultsReason := c.needSyncConnectionPoolerDefaults(newConnectionPooler, deployment)
		reason := append(specReason, defaultsReason...)
		if specSync || defaultsSync {
			c.logger.Infof("Update connection pooler deployment %s, reason: %+v",
				c.connectionPoolerName(), reason)

			newDeploymentSpec, err := c.generateConnectionPoolerDeployment(&newSpec.Spec)
			if err != nil {
				msg := "could not generate deployment for connection pooler: %v"
				return reason, fmt.Errorf(msg, err)
			}

			oldDeploymentSpec := c.ConnectionPooler.Deployment

			deployment, err := c.updateConnectionPoolerDeployment(
				oldDeploymentSpec,
				newDeploymentSpec)

			if err != nil {
				return reason, err
			}

			c.ConnectionPooler.Deployment = deployment
			return reason, nil
		}
	}

	service, err := c.KubeClient.
		Services(c.Namespace).
		Get(context.TODO(), c.connectionPoolerName(), metav1.GetOptions{})

	if err != nil && k8sutil.ResourceNotFound(err) {
		msg := "Service %s for connection pooler synchronization is not found, create it"
		c.logger.Warningf(msg, c.connectionPoolerName())

		serviceSpec := c.generateConnectionPoolerService(&newSpec.Spec)
		service, err := c.KubeClient.
			Services(serviceSpec.Namespace).
			Create(context.TODO(), serviceSpec, metav1.CreateOptions{})

		if err != nil {
			return NoSync, err
		}

		c.ConnectionPooler.Service = service
	} else if err != nil {
		msg := "could not get connection pooler service to sync: %v"
		return NoSync, fmt.Errorf(msg, err)
	} else {
		// Service updates are not supported and probably not that useful anyway
		c.ConnectionPooler.Service = service
	}

	return NoSync, nil
}<|MERGE_RESOLUTION|>--- conflicted
+++ resolved
@@ -353,12 +353,7 @@
 				}
 			}
 		}
-<<<<<<< HEAD
-
-		annotations := c.PropagateAnnotationsToStatefulsets(c.Statefulset.Annotations)
-=======
 		annotations := c.AnnotationsToPropagate(c.Statefulset.Annotations)
->>>>>>> 1e1637ab
 		c.updateStatefulSetAnnotations(annotations)
 
 		if !podsRollingUpdateRequired && !c.OpConfig.EnableLazySpiloUpgrade {
@@ -419,8 +414,8 @@
 			}
 		}
 	}
+
 	return annotations
-
 }
 
 // checkAndSetGlobalPostgreSQLConfiguration checks whether cluster-wide API parameters
@@ -777,11 +772,6 @@
 		Deployments(c.Namespace).
 		Get(context.TODO(), c.connectionPoolerName(), metav1.GetOptions{})
 
-	newAnnotations := c.AnnotationsToPropagate(deployment.Annotations)
-	if newAnnotations != nil {
-		c.updateConnectionPoolerAnnotations(newAnnotations)
-	}
-
 	if err != nil && k8sutil.ResourceNotFound(err) {
 		msg := "Deployment %s for connection pooler synchronization is not found, create it"
 		c.logger.Warningf(msg, c.connectionPoolerName())
@@ -854,6 +844,11 @@
 		}
 	}
 
+	newAnnotations := c.AnnotationsToPropagate(c.ConnectionPooler.Deployment.Annotations)
+	if newAnnotations != nil {
+		c.updateConnectionPoolerAnnotations(newAnnotations)
+	}
+
 	service, err := c.KubeClient.
 		Services(c.Namespace).
 		Get(context.TODO(), c.connectionPoolerName(), metav1.GetOptions{})
