--- conflicted
+++ resolved
@@ -47,20 +47,14 @@
 	}
 
 	c.logger.Debugf("syncing services")
-<<<<<<< HEAD
 	if actions, err = c.syncServices(); err != nil {
 		err = fmt.Errorf("could not resolve actions to sync services: %v", err)
-		return
+		return err
 	}
 
 	if err = c.applyActions(actions); err != nil {
 		err = fmt.Errorf("could not apply actions to sync services: %v", err)
-		return
-=======
-	if err = c.syncServices(); err != nil {
-		err = fmt.Errorf("could not sync services: %v", err)
-		return err
->>>>>>> 25fa45fd
+		return err
 	}
 
 	// potentially enlarge volumes before changing the statefulset. By doing that
@@ -141,21 +135,16 @@
 	return nil
 }
 
-<<<<<<< HEAD
 func (c *Cluster) syncService(role PostgresRole) ([]Action, error) {
-=======
-func (c *Cluster) syncService(role PostgresRole) error {
 	var (
 		svc *v1.Service
 		err error
 	)
->>>>>>> 25fa45fd
 	c.setProcessName("syncing %s service", role)
 
 	if svc, err = c.KubeClient.Services(c.Namespace).Get(c.serviceName(role), metav1.GetOptions{}); err == nil {
 		c.Services[role] = svc
 		desiredSvc := c.generateService(role, &c.Spec)
-<<<<<<< HEAD
 		match, reason := k8sutil.SameService(svc, desiredSvc)
 		if match {
 			return NoActions, nil
@@ -170,25 +159,11 @@
 		return actions, nil
 	} else if !k8sutil.ResourceNotFound(err) {
 		return NoActions, fmt.Errorf("could not get %s service: %v", role, err)
-=======
-		if match, reason := k8sutil.SameService(svc, desiredSvc); !match {
-			c.logServiceChanges(role, svc, desiredSvc, false, reason)
-			if err = c.updateService(role, desiredSvc); err != nil {
-				return fmt.Errorf("could not update %s service to match desired state: %v", role, err)
-			}
-			c.logger.Infof("%s service %q is in the desired state now", role, util.NameFromMeta(desiredSvc.ObjectMeta))
-		}
-		return nil
-	}
-	if !k8sutil.ResourceNotFound(err) {
-		return fmt.Errorf("could not get %s service: %v", role, err)
->>>>>>> 25fa45fd
 	}
 	// no existing service, create new one
 	c.Services[role] = nil
 	c.logger.Infof("could not find the cluster's %s service", role)
 
-<<<<<<< HEAD
 	actions, err := c.createService(role)
 	if err != nil {
 		return NoActions, fmt.Errorf(
@@ -197,21 +172,6 @@
 	}
 
 	return actions, nil
-=======
-	if svc, err = c.createService(role); err == nil {
-		c.logger.Infof("created missing %s service %q", role, util.NameFromMeta(svc.ObjectMeta))
-	} else {
-		if !k8sutil.ResourceAlreadyExists(err) {
-			return fmt.Errorf("could not create missing %s service: %v", role, err)
-		}
-		c.logger.Infof("%s service %q already exists", role, util.NameFromMeta(svc.ObjectMeta))
-		if svc, err = c.KubeClient.Services(c.Namespace).Get(c.serviceName(role), metav1.GetOptions{}); err != nil {
-			return fmt.Errorf("could not fetch existing %s service: %v", role, err)
-		}
-	}
-	c.Services[role] = svc
-	return nil
->>>>>>> 25fa45fd
 }
 
 func (c *Cluster) syncEndpoint(role PostgresRole) error {
