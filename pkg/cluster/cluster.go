--- conflicted
+++ resolved
@@ -368,7 +368,6 @@
 	}
 }
 
-<<<<<<< HEAD
 func (c *Cluster) compareVolumeClaimTemplates(setA, setB *v1beta1.StatefulSet) (bool, []string) {
 	reasons := make([]string, 0)
 	needsReplace := false
@@ -394,17 +393,6 @@
 	}
 
 	return needsReplace, reasons
-=======
-type containerCondition func(a, b v1.Container) bool
-
-type containerCheck struct {
-	condition containerCondition
-	reason    string
-}
-
-func newCheck(msg string, cond containerCondition) containerCheck {
-	return containerCheck{reason: msg, condition: cond}
->>>>>>> 25fa45fd
 }
 
 // compareContainers: compare containers from two stateful sets
@@ -414,24 +402,6 @@
 func (c *Cluster) compareContainers(setA, setB *v1beta1.StatefulSet) (bool, []string) {
 	reasons := make([]string, 0)
 	needsRollUpdate := false
-<<<<<<< HEAD
-=======
-	checks := []containerCheck{
-		newCheck("new statefulset's container %d name doesn't match the current one",
-			func(a, b v1.Container) bool { return a.Name != b.Name }),
-		newCheck("new statefulset's container %d image doesn't match the current one",
-			func(a, b v1.Container) bool { return a.Image != b.Image }),
-		newCheck("new statefulset's container %d ports don't match the current one",
-			func(a, b v1.Container) bool { return !reflect.DeepEqual(a.Ports, b.Ports) }),
-		newCheck("new statefulset's container %d resources don't match the current ones",
-			func(a, b v1.Container) bool { return !compareResources(&a.Resources, &b.Resources) }),
-		newCheck("new statefulset's container %d environment doesn't match the current one",
-			func(a, b v1.Container) bool { return !reflect.DeepEqual(a.Env, b.Env) }),
-		newCheck("new statefulset's container %d environment sources don't match the current one",
-			func(a, b v1.Container) bool { return !reflect.DeepEqual(a.EnvFrom, b.EnvFrom) }),
-	}
->>>>>>> 25fa45fd
-
 	for index, containerA := range setA.Spec.Template.Spec.Containers {
 		containerB := setB.Spec.Template.Spec.Containers[index]
 		for _, check := range c.getContainerChecks() {
